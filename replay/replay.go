// Replay server receive requests objects from Listeners and forward it to given address.
// Basic usage:
//
//     gor replay -f http://staging.server
//
//
// Rate limiting
//
// It can be useful if you want forward only part of production traffic, not to overload staging environment. You can specify desired request per second using "|" operator after server address:
//
//     # staging.server not get more than 10 requests per second
//     gor replay -f "http://staging.server|10"
//
// Load testing
//
// For load testing reasons you can set limit to be higher than your actual requests count. Gor will increase load based on existing requests. It creates circullar buffer of variable length with existing requests, and use them to increase load.
//
// Forward to multiple addresses
//
// Just separate addresses by coma:
//    gor replay -f "http://staging.server|10,http://dev.server|20"
//
//
//  For more help run:
//
//     gor replay -h
//
package replay

import (
	"log"
)

// Debug enables logging only if "--verbose" flag passed
func Debug(v ...interface{}) {
	if Settings.Verbose {
		log.Print("\033[33mReplay:")
		log.Print(v...)
		log.Println("\033[0m")
	}
}

// Run acts as `main` function of replay
// Replay server listen to UDP traffic from Listeners
// Each request processed by RequestFactory
func Run() {
	Settings.Parse()

	factory := NewRequestFactory()

<<<<<<< HEAD
	if Settings.FileToReplyPath != "" {
		RunReplayFromFile(factory)
	} else {
		RunReplayFromNetwork(factory)
	}
=======
	if Settings.FileToReplayPath != "" {
		rm.RunReplayFromFile()
	} else {
		rm.RunReplayFromNetwork()
	}
}

func (self *ReplayManager) RunReplayFromFile() {
	TotalResponsesCount = 0

	log.Println("Starting file replay")
	requests, err := parseReplayFile()

	if err != nil {
		log.Fatal("Can't parse request: ", err)
	}

	var lastTimestamp int64

	if len(requests) > 0 {
		lastTimestamp = requests[0].Timestamp
	}

	requestsToReplay := 0

	hosts := Settings.ForwardedHosts()
	for _, host := range hosts {
		if host.Limit > 0 {
			requestsToReplay += host.Limit
		} else {
			requestsToReplay += len(requests)
		}
	}

	for _, request := range requests {
		if err != nil {
			log.Fatal("Can't parse request...:", err)
		}

		time.Sleep(time.Duration(request.Timestamp - lastTimestamp))

		self.sendRequestToReplay(request.Request)
		lastTimestamp = request.Timestamp
	}

	for requestsToReplay > TotalResponsesCount {
		time.Sleep(time.Second)
	}

}

func (self *ReplayManager) RunReplayFromNetwork() {
	listener, err := net.Listen("tcp", Settings.Address)

	log.Println("Starting replay server at:", Settings.Address)

	if err != nil {
		log.Fatal("Can't start:", err)
	}

	for _, host := range Settings.ForwardedHosts() {
		log.Println("Forwarding requests to:", host.Url, "limit:", host.Limit)
	}

	for {
		conn, err := listener.Accept()

		if err != nil {
			log.Println("Error while Accept()", err)
			continue
		}

		go self.handleConnection(conn)
	}
}

func (self *ReplayManager) handleConnection(conn net.Conn) error {
	defer conn.Close()

	var read = true
	var response []byte
	var buf []byte

	buf = make([]byte, bufSize)

	for read {
		n, err := conn.Read(buf)

		switch err {
		case io.EOF:
			read = false
		case nil:
			response = append(response, buf[:n]...)
			if n < bufSize {
				read = false
			}
		default:
			read = false
		}
	}

	go self.sendRequestToReplay(response)

	return nil
}

func (self *ReplayManager) sendRequestToReplay(req []byte) {
	self.reqFactory.Add(req)
>>>>>>> e02c145a
}<|MERGE_RESOLUTION|>--- conflicted
+++ resolved
@@ -48,120 +48,9 @@
 
 	factory := NewRequestFactory()
 
-<<<<<<< HEAD
-	if Settings.FileToReplyPath != "" {
+	if Settings.FileToReplayPath != "" {
 		RunReplayFromFile(factory)
 	} else {
 		RunReplayFromNetwork(factory)
 	}
-=======
-	if Settings.FileToReplayPath != "" {
-		rm.RunReplayFromFile()
-	} else {
-		rm.RunReplayFromNetwork()
-	}
-}
-
-func (self *ReplayManager) RunReplayFromFile() {
-	TotalResponsesCount = 0
-
-	log.Println("Starting file replay")
-	requests, err := parseReplayFile()
-
-	if err != nil {
-		log.Fatal("Can't parse request: ", err)
-	}
-
-	var lastTimestamp int64
-
-	if len(requests) > 0 {
-		lastTimestamp = requests[0].Timestamp
-	}
-
-	requestsToReplay := 0
-
-	hosts := Settings.ForwardedHosts()
-	for _, host := range hosts {
-		if host.Limit > 0 {
-			requestsToReplay += host.Limit
-		} else {
-			requestsToReplay += len(requests)
-		}
-	}
-
-	for _, request := range requests {
-		if err != nil {
-			log.Fatal("Can't parse request...:", err)
-		}
-
-		time.Sleep(time.Duration(request.Timestamp - lastTimestamp))
-
-		self.sendRequestToReplay(request.Request)
-		lastTimestamp = request.Timestamp
-	}
-
-	for requestsToReplay > TotalResponsesCount {
-		time.Sleep(time.Second)
-	}
-
-}
-
-func (self *ReplayManager) RunReplayFromNetwork() {
-	listener, err := net.Listen("tcp", Settings.Address)
-
-	log.Println("Starting replay server at:", Settings.Address)
-
-	if err != nil {
-		log.Fatal("Can't start:", err)
-	}
-
-	for _, host := range Settings.ForwardedHosts() {
-		log.Println("Forwarding requests to:", host.Url, "limit:", host.Limit)
-	}
-
-	for {
-		conn, err := listener.Accept()
-
-		if err != nil {
-			log.Println("Error while Accept()", err)
-			continue
-		}
-
-		go self.handleConnection(conn)
-	}
-}
-
-func (self *ReplayManager) handleConnection(conn net.Conn) error {
-	defer conn.Close()
-
-	var read = true
-	var response []byte
-	var buf []byte
-
-	buf = make([]byte, bufSize)
-
-	for read {
-		n, err := conn.Read(buf)
-
-		switch err {
-		case io.EOF:
-			read = false
-		case nil:
-			response = append(response, buf[:n]...)
-			if n < bufSize {
-				read = false
-			}
-		default:
-			read = false
-		}
-	}
-
-	go self.sendRequestToReplay(response)
-
-	return nil
-}
-
-func (self *ReplayManager) sendRequestToReplay(req []byte) {
-	self.reqFactory.Add(req)
->>>>>>> e02c145a
 }